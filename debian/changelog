--- conflicted
+++ resolved
@@ -1,22 +1,21 @@
-<<<<<<< HEAD
 liblinz-gnss-perl (1.59.0-1) trusty; urgency=medium
-=======
-liblinz-gnss-perl (1.58.3-1) xenial; urgency=medium
->>>>>>> 5656116b
 
   [ dnhansen50 ]
   * added eliot sinclair 'es' sites and positions partners 'pp' sites
 
-<<<<<<< HEAD
   [ Dionne Hansen ]
 
- -- Dionne Hansen <dhansen@linz.govt.nz>  Mon, 25 Jun 2018 16:50:16 +1200
-=======
+ -- Dionne Hansen <dhansen@linz.govt.nz>  Wed, 04 Jul 2018 15:00:00 +1200
+
+liblinz-gnss-perl (1.58.3-1) xenial; urgency=medium
+
+  [ dnhansen50 ]
+  * added eliot sinclair 'es' sites and positions partners 'pp' sites
+
   [ Chris Crook ]
   * Changing sinex_to_db to use reference epoch rather than midpoint of range of data for station
 
  -- Chris Crook <ccrook@linz.govt.nz>  Wed, 04 Jul 2018 14:37:00 +1200
->>>>>>> 5656116b
 
 liblinz-gnss-perl (1.58.2-1) xenial; urgency=medium
 
